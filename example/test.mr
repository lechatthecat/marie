//TODO verifier errorの場合、エラー内容をわかりやすくする
// TODO 引数の型制限
// TODO 以下の状態のときc, dをけすとおかしなエラーになる
// TODO locals_sizeが常に0なので関数定義後にちゃんとローカル変数の残骸がすべてpopできているか不安 できていなさそうなら定義時にpush時に+1, pop時に-1して残った数字分だけpopする？
// TODO 比較が数値同士、string同士でしかできない どっちかがstring, もう片方がnumberの場合に両方numberに変換してから比較する処理を入れる
// TODO ↑のnumberへの変換に失敗したらエラーを返す処理を入れる 
// TODO GreaterThanOrEruqal, LesserThanOrEuqalもうごくがなぜうごくかわからない
//fn test (a: number, mut b: number, c : number, d:number) : number
//{
//    let mut aa = a / d;
//    println(aa);
//    aa
//}
//println(test(1, 2, 3, 3));

//fn test (mut a: string, b: number)
//{   
//    println(test2(3, 4));
//}

//fn test2 (mut a: string, b: number) : string
//{  
//    "a" 
//}

//test("1", 2);

// 全角文字がコメントアウトされていない場合にエラーになる
// これがエラーになる
// たぶんif文外で定義されたものはblockの引数でわたしてあげないといけない？
//fn a (a: bool) : void
//{
//    if (a) {
//        let mut b = false;
//        if (a) {
//            b = true;
//        }
//        if (b) {
//            println("fuck");
//        }
//    }
//}
// a(true);

// for文の前に関数を書くとエラーになる

for (let mut i = 1; i <= 3; i = i + 1) {
    println(i);
}

fn a () : void
{
    for (let mut i = 1; i <= 3; i = i + 1) {
        println(i);
    }
}

a();

<<<<<<< HEAD
=======
fn aa () : void
{
    let a = 1;
    for (let mut i = a;i <= 3;i = i + 1) {
        println(i);
    }
}

aa();

>>>>>>> 452bb72b
fn aaa1(n: number): number
{
    if (10 >= n) {
        return 9999;
    } else if (1 == 1) {
        return 2;
    } else {
        return 4;
    }
}

println(aaa1(9));
println(aaa1(10));
println(aaa1(11));
println(aaa1(12));

fn aaa2(a: bool): number
{
    if (a) {
        if (a) {
            if (false) {
                println(4);
            } else if (a) {
                println(5);
            }
        }
    } else {
        println(6);
    }
}

aaa2(true);

fn getFib(n: number): number
{
    if (n == 0) {
        return 0;
    }
    if (n == 1) {
        return 1;
    }
    //println(n);
    return getFib(n - 2) + getFib(n - 1);
}
println(getFib(20));

fn test2 (n: string) : string 
{
    if (n == "aaaa") {
        return "a";
    }
    return n;
}

fn test1(n: string): string
{
    return test2(n);
}
println(test1("aaaa"));


fn test3(var1: string): string
{
    var1
}

fn test(var0: string): string
{
    let a1 = "test";
    test3(var0)
}
println(test("a"));
<<<<<<< HEAD
println(test("aa"));
=======
println(test("aa"));

let n = 5 + 2^3 + 6;
println(n);

fn calcA (): void
{
    let a = 5 + 2^3 + 6;
    println(a);
}
calcA();

//これがちゃんと計算できない sがずっと0のまま
//fn aa () : void
//{
//    let mut s = 0;
//    for (let i = 1;i <= 2;i = i + 1) {
//        s = s + i;
//    }
//    println(s);
//}
//aa();
>>>>>>> 452bb72b
<|MERGE_RESOLUTION|>--- conflicted
+++ resolved
@@ -57,8 +57,6 @@
 
 a();
 
-<<<<<<< HEAD
-=======
 fn aa () : void
 {
     let a = 1;
@@ -69,7 +67,6 @@
 
 aa();
 
->>>>>>> 452bb72b
 fn aaa1(n: number): number
 {
     if (10 >= n) {
@@ -142,9 +139,6 @@
     test3(var0)
 }
 println(test("a"));
-<<<<<<< HEAD
-println(test("aa"));
-=======
 println(test("aa"));
 
 let n = 5 + 2^3 + 6;
@@ -166,5 +160,4 @@
 //    }
 //    println(s);
 //}
-//aa();
->>>>>>> 452bb72b
+//aa();